--- conflicted
+++ resolved
@@ -23,12 +23,7 @@
 )
 
 type handles struct {
-<<<<<<< HEAD
 	cuda *C.cuda_handle_t
-=======
-	cuda   *C.cuda_handle_t
-	rocm   *C.rocm_handle_t
->>>>>>> 0c5346e5
 	oneapi *C.oneapi_handle_t
 }
 
@@ -74,17 +69,9 @@
 
 	// TODO - if the ollama build is CPU only, don't do these checks as they're irrelevant and confusing
 
-<<<<<<< HEAD
 	gpuHandles = &handles{nil,nil}
 	var cudaMgmtName string
 	var cudaMgmtPatterns []string
-=======
-	gpuHandles = &handles{nil, nil, nil}
-	var cudaMgmtName string
-	var cudaMgmtPatterns []string
-	var rocmMgmtName string
-	var rocmMgmtPatterns []string
->>>>>>> 0c5346e5
 	var oneapiMgmtName string
 	var oneapiMgmtPatterns []string
 	switch runtime.GOOS {
@@ -96,12 +83,6 @@
 		cudaMgmtName = "libnvidia-ml.so"
 		cudaMgmtPatterns = make([]string, len(CudaLinuxGlobs))
 		copy(cudaMgmtPatterns, CudaLinuxGlobs)
-<<<<<<< HEAD
-=======
-		rocmMgmtName = "librocm_smi64.so"
-		rocmMgmtPatterns = make([]string, len(RocmLinuxGlobs))
-		copy(rocmMgmtPatterns, RocmLinuxGlobs)
->>>>>>> 0c5346e5
 		oneapiMgmtName = "libze_intel_gpu.so"
 		oneapiMgmtPatterns = make([]string, len(OneapiLinuxGlobs))
 		copy(oneapiMgmtPatterns, OneapiLinuxGlobs)
