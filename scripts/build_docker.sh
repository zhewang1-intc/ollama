#!/bin/sh

set -eu

export VERSION=${VERSION:-$(git describe --tags --first-parent --abbrev=7 --long --dirty --always | sed -e "s/^v//g")}
export GOFLAGS="'-ldflags=-w -s \"-X=github.com/jmorganca/ollama/version.Version=$VERSION\" \"-X=github.com/jmorganca/ollama/server.mode=release\"'"

# We use 2 different image repositories to handle combining architecture images into multiarch manifest
# (The ROCm image is x86 only and is not a multiarch manifest)
# For developers, you can override the DOCKER_ORG to generate multiarch manifests
#  DOCKER_ORG=jdoe PUSH=1 ./scripts/build_docker.sh
DOCKER_ORG=${DOCKER_ORG:-"ollama"}
ARCH_IMAGE_REPO=${ARCH_IMAGE_REPO:-"${DOCKER_ORG}/release"}
FINAL_IMAGE_REPO=${FINAL_IMAGE_REPO:-"${DOCKER_ORG}/ollama"}

BUILD_ARCH=${BUILD_ARCH:-"amd64 arm64"}

# Set PUSH to a non-empty string to trigger push instead of load
PUSH=${PUSH:-""}

# In CI mode, we break things down
OLLAMA_SKIP_MANIFEST_CREATE=${OLLAMA_SKIP_MANIFEST_CREATE:-""}
OLLAMA_SKIP_IMAGE_BUILD=${OLLAMA_SKIP_IMAGE_BUILD:-""}

if [ -z "${PUSH}" ] ; then
    LOAD_OR_PUSH="--load"
else
    echo "Will be pushing ${ARCH_IMAGE_REPO}:$VERSION for ${BUILD_ARCH}"
    LOAD_OR_PUSH="--push"
fi

if [ -z "${OLLAMA_SKIP_IMAGE_BUILD}" ]; then
    for TARGETARCH in ${BUILD_ARCH}; do
        docker build \
            ${LOAD_OR_PUSH} \
            --platform=linux/${TARGETARCH} \
            --build-arg=VERSION \
            --build-arg=GOFLAGS \
            -f Dockerfile \
            -t ${ARCH_IMAGE_REPO}:$VERSION-${TARGETARCH} \
            .
    done

    if echo ${BUILD_ARCH} | grep "amd64" > /dev/null; then
        docker build \
            ${LOAD_OR_PUSH} \
            --platform=linux/amd64 \
            --build-arg=VERSION \
            --build-arg=GOFLAGS \
            --target runtime-rocm \
            -f Dockerfile \
            -t ${ARCH_IMAGE_REPO}:$VERSION-rocm \
            .
    fi
fi

if [ -z "${OLLAMA_SKIP_MANIFEST_CREATE}" ]; then
    if [ -n "${PUSH}" ]; then
        docker manifest create ${FINAL_IMAGE_REPO}:$VERSION \
            ${ARCH_IMAGE_REPO}:$VERSION-amd64 \
            ${ARCH_IMAGE_REPO}:$VERSION-arm64
        docker manifest push ${FINAL_IMAGE_REPO}:$VERSION

        # For symmetry, tag/push the rocm image
        if [ "${ARCH_IMAGE_REPO}" != "${FINAL_IMAGE_REPO}" ]; then
            echo "Tagging and pushing rocm image"
            docker pull ${ARCH_IMAGE_REPO}:$VERSION-rocm
            docker tag ${ARCH_IMAGE_REPO}:$VERSION-rocm ${FINAL_IMAGE_REPO}:$VERSION-rocm
            docker push ${FINAL_IMAGE_REPO}:$VERSION-rocm
        fi
    else
        echo "Skipping manifest generation when not pushing images are available locally as "
        echo "  ${ARCH_IMAGE_REPO}:$VERSION-amd64"
        echo "  ${ARCH_IMAGE_REPO}:$VERSION-arm64"
        echo "  ${ARCH_IMAGE_REPO}:$VERSION-rocm"
    fi
fi
docker build \
    --load \
    --platform=linux/amd64 \
    --build-arg=VERSION \
    --build-arg=GOFLAGS \
    --target runtime-oneapi \
    -f Dockerfile \
<<<<<<< HEAD
=======
    -t ollama/ollama:$VERSION-rocm \
    .

docker build \
    --load \
    --platform=linux/amd64 \
    --build-arg=VERSION \
    --build-arg=GOFLAGS \
    --target runtime-oneapi \
    -f Dockerfile \
>>>>>>> 0c5346e5
    -t ollama/ollama:$VERSION-oneapi \
    .<|MERGE_RESOLUTION|>--- conflicted
+++ resolved
@@ -82,9 +82,7 @@
     --build-arg=GOFLAGS \
     --target runtime-oneapi \
     -f Dockerfile \
-<<<<<<< HEAD
-=======
-    -t ollama/ollama:$VERSION-rocm \
+    -t ollama/ollama:$VERSION-oneapi \
     .
 
 docker build \
@@ -94,6 +92,5 @@
     --build-arg=GOFLAGS \
     --target runtime-oneapi \
     -f Dockerfile \
->>>>>>> 0c5346e5
     -t ollama/ollama:$VERSION-oneapi \
     .